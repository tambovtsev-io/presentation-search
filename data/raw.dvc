outs:
<<<<<<< HEAD
- md5: 1708b00638de8c66c4f571a92d3d970a.dir
  size: 2841121
  nfiles: 6
=======
- md5: 1299fba5c252ef3da6127d2651ae1b10.dir
  size: 61336814
  nfiles: 20
>>>>>>> d8e674ba
  hash: md5
  path: raw<|MERGE_RESOLUTION|>--- conflicted
+++ resolved
@@ -1,12 +1,6 @@
 outs:
-<<<<<<< HEAD
-- md5: 1708b00638de8c66c4f571a92d3d970a.dir
-  size: 2841121
-  nfiles: 6
-=======
 - md5: 1299fba5c252ef3da6127d2651ae1b10.dir
   size: 61336814
   nfiles: 20
->>>>>>> d8e674ba
   hash: md5
   path: raw